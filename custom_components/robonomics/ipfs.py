"""
This module contains functions to work with IPFS. It allows to send and receive files from IPFS.

To start work with this module check next functions - add_telemetry_to_ipfs(), add_config_to_ipfs(),
add_backup_to_ipfs(), create_folders() and get_ipfs_data().
"""

from __future__ import annotations

from homeassistant.helpers.aiohttp_client import async_create_clientsession
from homeassistant.core import HomeAssistant

from substrateinterface import Keypair, KeypairType
from robonomicsinterface.utils import web_3_auth
from crustinterface import Mainnet

from datetime import datetime, timedelta
from aiohttp import ClientSession
from pinatapy import PinataPy
from ast import literal_eval
from pathlib import Path
import ipfshttpclient2
<<<<<<< HEAD
import typing as tp
import asyncio
import logging
import json
import os
=======
import io
from datetime import datetime, timedelta
from crustinterface import Mainnet

>>>>>>> d36f6967

from .backup_control import restore_from_backup, unpack_backup, get_hash
from .utils import decrypt_message, to_thread

from .const import (
    MORALIS_GATEWAY,
    IPFS_GATEWAY,
    CONF_ADMIN_SEED,
    DOMAIN,
    PINATA,
    LOCAL_GATEWAY,
    HANDLE_LAUNCH,
    CONF_IPFS_GATEWAY,
    CONF_IPFS_GATEWAY_AUTH,
    DATA_BACKUP_ENCRYPTED_PATH,
    TWIN_ID,
    MAX_NUMBER_OF_REQUESTS,
    IPFS_TELEMETRY_PATH,
    SECONDS_IN_DAY,
    CONF_IPFS_GATEWAY_PORT,
    IPFS_BACKUP_PATH,
    IPFS_CONFIG_PATH,
    CONF_PINATA_SECRET,
    CONF_PINATA_PUB,
    IPFS_MAX_FILE_NUMBER,
)
<<<<<<< HEAD
=======
from .utils import decrypt_message, to_thread, get_hash
from .backup_control import restore_from_backup, unpack_backup
>>>>>>> d36f6967

_LOGGER = logging.getLogger(__name__)


async def add_telemetry_to_ipfs(hass: HomeAssistant, filename: str) -> tp.Optional[str]:
    """Send telemetry files to IPFS

    :param hass: Home Assistant instance
    :param filename: file with telemetry

    :return: IPFS hash of file
    """

    pin = await _check_save_previous_pin(filename)
    if not pin:
        last_file_name, last_file_hash = await _get_last_file_hash(IPFS_TELEMETRY_PATH)
    else:
        last_file_hash = None
        last_file_name = None
    ipfs_hash, size = await _add_to_ipfs(hass, filename, IPFS_TELEMETRY_PATH, pin, last_file_hash, last_file_name)
    await _upload_to_crust(hass, ipfs_hash, size)

<<<<<<< HEAD
    return ipfs_hash


async def add_config_to_ipfs(hass: HomeAssistant, filename: str) -> tp.Optional[str]:
    """Send configuration file to IPFS

    :param hass: Home Assistant instance
    :param filename: file with configuration of Home Assistant dashboard and services

    :return: IPFS hash of file
=======

def delete_ipfs_telemetry_files():
>>>>>>> d36f6967
    """

    last_file_name, last_file_hash = await _get_last_file_hash(IPFS_CONFIG_PATH)
    new_hash = await get_hash(filename)
    if new_hash == last_file_hash:
        _LOGGER.debug(f"Last config hash and the current are the same: {last_file_hash}")
        return last_file_hash
    ipfs_hash, size = await _add_to_ipfs(hass, filename, IPFS_CONFIG_PATH, False, last_file_hash, last_file_name)
    await _upload_to_crust(hass, ipfs_hash, size)

    return ipfs_hash


async def add_backup_to_ipfs(hass: HomeAssistant, filename: str) -> tp.Optional[str]:
    """Send backup file to IPFS

    :param hass: Home Assistant instance
    :param filename: file with full Home Assistant backup.

    :return: IPFS hash of file
    """

    last_file_name, last_file_hash = await _get_last_file_hash(IPFS_BACKUP_PATH)
    new_hash = await get_hash(filename)
    if new_hash == last_file_hash:
        _LOGGER.debug(f"Last backup hash and the current are the same: {last_file_hash}")
        return last_file_hash
    ipfs_hash, size = await _add_to_ipfs(hass, filename, IPFS_BACKUP_PATH, False, last_file_hash, last_file_name)
    await _upload_to_crust(hass, ipfs_hash, size)

    return ipfs_hash



@to_thread
def create_folders() -> None:
    """Function creates IPFS folders to store Robonomics telemetry, configuration and backup files"""

    with ipfshttpclient2.connect() as client:
        try:
            client.files.mkdir(IPFS_TELEMETRY_PATH)
        except ipfshttpclient2.exceptions.ErrorResponse:
            _LOGGER.debug(f"IPFS folder {IPFS_TELEMETRY_PATH} exists")
        except Exception as e:
            _LOGGER.error(f"Exception - {e} in creating ipfs folder {IPFS_TELEMETRY_PATH}")
        try:
            client.files.mkdir(IPFS_BACKUP_PATH)
        except ipfshttpclient2.exceptions.ErrorResponse:
            _LOGGER.debug(f"IPFS folder {IPFS_BACKUP_PATH} exists")
        except Exception as e:
            _LOGGER.error(f"Exception - {e} in creating ipfs folder {IPFS_BACKUP_PATH}")
        try:
            client.files.mkdir(IPFS_CONFIG_PATH)
        except ipfshttpclient2.exceptions.ErrorResponse:
            _LOGGER.debug(f"IPFS folder {IPFS_CONFIG_PATH} exists")
        except Exception as e:
            _LOGGER.error(f"Exception - {e} in creating ipfs folder {IPFS_CONFIG_PATH}")


async def get_ipfs_data(
    hass: HomeAssistant,
    ipfs_hash: str,
    sender_address: str,
    number_of_request: int,
    launch: bool = True,
    telemetry: bool = False,
    gateways: tp.List[str] = [
        LOCAL_GATEWAY,
        IPFS_GATEWAY,
        MORALIS_GATEWAY,
    ],
) -> bool:
    """Recursive function to Get data from IPFS.

    Call when need to download telemetry, launch or backup files.
    call different functions depend on which file need to download.
    if download telemetry - it will restore "digital twin" from telemetry
    if download launch - call _run_launch_command() function to start device
    if download backup - restore backup

    :param hass: Home assistant instance
    :param ipfs_hash: hash of requested file
    :param sender_address: sender's address, who sends launch command
    :param number_of_request: attempt number of get request
    :param launch: bool value, that will get launch file
    :param telemetry: bool value, that will get telemetry file
    :param gateways: list of IPFS gateways, where function will search a file

    :return: bool as result of operation
    """

    if number_of_request >= MAX_NUMBER_OF_REQUESTS:
        return False
    websession = async_create_clientsession(hass)
    try:
        tasks = []
        _LOGGER.debug(f"Request to IPFS number {number_of_request}")
        if CONF_IPFS_GATEWAY in hass.data[DOMAIN]:
            custom_gateway = hass.data[DOMAIN][CONF_IPFS_GATEWAY]
            if custom_gateway is not None:
                if custom_gateway[-1] != "/":
                    custom_gateway += "/"
                if custom_gateway[-5:] != "ipfs/":
                    custom_gateway += "ipfs/"
                url = f"{custom_gateway}{ipfs_hash}"
                tasks.append(
                    asyncio.create_task(_get_request(hass, websession, url, sender_address, launch, telemetry))
                )
        for gateway in gateways:
            if gateway[-1] != "/":
                gateway += "/"
            url = f"{gateway}{ipfs_hash}"
            tasks.append(asyncio.create_task(_get_request(hass, websession, url, sender_address, launch, telemetry)))
        for task in tasks:
            res = await task
            if res:
                return True
        else:
            if hass.data[DOMAIN][HANDLE_LAUNCH]:
                res = await get_ipfs_data(
                    hass,
                    ipfs_hash,
                    sender_address,
                    number_of_request + 1,
                    launch=launch,
                    telemetry=telemetry,
                    gateways=gateways,
                )
                return res
    except Exception as e:
        _LOGGER.error(f"Exception in get ipfs: {e}")
        if hass.data[DOMAIN][HANDLE_LAUNCH]:
            res = await get_ipfs_data(
                hass,
                ipfs_hash,
                sender_address,
                number_of_request + 1,
                launch=launch,
                telemetry=telemetry,
                gateways=gateways,
            )
            return res


def _delete_ipfs_telemetry_files():
    """Delete old files from IPFS from local telemetry storage"""

    with ipfshttpclient2.connect() as client:
        files = client.files.ls(IPFS_TELEMETRY_PATH)["Entries"]
        num_files_to_delete = len(files) - IPFS_MAX_FILE_NUMBER
        if num_files_to_delete > 0:
            for i in range(num_files_to_delete):
                filename = files[i]["Name"]
                client.files.rm(f"{IPFS_TELEMETRY_PATH}/{filename}")
                _LOGGER.debug(f"Deleted old telemetry {filename}")


@to_thread
def _check_save_previous_pin(filename: str) -> bool:
    """ Function checks previous telemetry pins and decide should unpin previous pin or not

    :param filename: file object, with which comparing time from last pin

    :return: True - need to save previous file; False - need to unpin previous file
    """

    try:
        with ipfshttpclient2.connect() as client:
            files = client.files.ls(IPFS_TELEMETRY_PATH)
            if len(files["Entries"]) > IPFS_MAX_FILE_NUMBER:
                _delete_ipfs_telemetry_files()
            if len(files["Entries"]) > 0:
                last_file = files["Entries"][-2]["Name"]
                last_file_time = datetime.fromtimestamp(float(last_file.split("-")[-1]))
                current_file_time = datetime.fromtimestamp(float(filename.split("-")[-1]))
                delta = current_file_time - last_file_time
                _LOGGER.debug(f"Time from the last pin: {delta}")
                if delta > timedelta(seconds=SECONDS_IN_DAY):
                    _LOGGER.debug(f"Telemetry must be pinned")
                    return True
                else:
                    _LOGGER.debug(f"Telemetry must not be pinned")
                    return False
            else:
                return True
    except Exception as e:
        _LOGGER.error(f"Exception in check_if_need_pin: {e}")
        return True


@to_thread
def _get_last_file_hash(path: str) -> (str, str):
    """function return name and hash of the last telemetry, configuration and backup

    :param path: path to directory with files

    :return: name of last file, and file hash
    """

    try:
        with ipfshttpclient2.connect() as client:
            files = client.files.ls(path)
            if len(files["Entries"]) > 0:
                last_file = files["Entries"][-1]["Name"]
                last_hash = client.files.stat(f"{path}/{last_file}")["Hash"]
                _LOGGER.debug(f"Last telemetry file {last_file}, with hash {last_hash}")
                return last_file, last_hash
            else:
                return None, None
    except Exception as e:
        _LOGGER.error(f"Exception in get_last_file_hash: {e}")
        return None, None


@to_thread
def _add_to_local_node(
    filename: str,
    pin: bool,
    path: str,
    last_file_name: tp.Optional[str] = None,
<<<<<<< HEAD
) -> tp.Tuple[tp.Optional[str], tp.Optional[int]]:
    """function add file to local IPFS client

    :param filename: file with data
    :param pin: should unpin previous pin or not
    :param path: path to folder where to store file
    :param last_file_name: name of file, which should be unpin(if needed)

    :return: IPFS hash of file and file size in IPFS
    """

=======
) -> tp.Tuple[tp.Optional[str], tp.Optional[str]]:
>>>>>>> d36f6967
    try:
        _LOGGER.debug(f"Start adding {filename} to local node, pin: {pin}")
        with ipfshttpclient2.connect() as client:
            result = client.add(filename, pin=False)
<<<<<<< HEAD
            ipfs_hash: tp.Optional[str] = result["Hash"]
            ipfs_file_size: tp.Optional[int] = int(result["Size"])
            _LOGGER.debug(f"File {filename} was added to local node with cid: {ipfs_hash}")
=======
            ipfs_hash: str = result["Hash"]
            ipfs_file_size: int = int(result["Size"])
            result = None
            _LOGGER.debug(
                f"File {filename} was added to local node with cid: {ipfs_hash}"
            )
>>>>>>> d36f6967
            filename = filename.split("/")[-1]
            client.files.cp(f"/ipfs/{ipfs_hash}", f"{path}/{filename}")
            if not pin:
                if last_file_name is not None:
                    client.files.rm(f"{path}/{last_file_name}")
                    _LOGGER.debug(f"File {last_file_name} with was unpinned")
    except Exception as e:
        _LOGGER.error(f"Exception in add to local node: {e}")
        ipfs_hash = None
        ipfs_file_size = None
    return ipfs_hash, ipfs_file_size


@to_thread
def _add_to_pinata(
    hass: HomeAssistant,
    filename: str,
    pinata: PinataPy,
    pin: bool,
    last_file_hash: tp.Optional[str] = None,
<<<<<<< HEAD
) -> tp.Tuple[tp.Optional[str], tp.Optional[int]]:
    """Add file to Pinata service

    :param hass:  Home Assistant instance
    :param filename: file with data
    :param pinata: pinata client object
    :param pin: should unpin previous pin or not
    :param last_file_hash: hash of file, which should be unpinned(if needed)

    :return: IPFS hash of file and file size in IPFS
    """

    _LOGGER.debug(f"Start adding {filename} to Pinata, pin: {pin}")
    try:
        res = pinata.pin_file_to_ipfs(filename)
        ipfs_hash: tp.Optional[str] = res["IpfsHash"]
        ipfs_file_size: tp.Optional[int] = int(res["PinSize"])
        _LOGGER.debug(f"File {filename} was added to Pinata with cid: {ipfs_hash}")
    except Exception as e:
        _LOGGER.error(f"Exception in pinata pin: {e}, pinata response: {res}")
        ipfs_hash = None
        ipfs_file_size = None
        return ipfs_hash, ipfs_file_size
=======
) -> tp.Tuple[tp.Optional[str], tp.Optional[str]]:
    _LOGGER.debug(f"Start adding {filename} to Pinata, pin: {pin}")
    try:
        res = pinata.pin_file_to_ipfs(filename)
        ipfs_hash = res["IpfsHash"]
        ipfs_file_size: int = int(res["PinSize"])
        _LOGGER.debug(f"File {filename} was added to Pinata with cid: {ipfs_hash}")
    except Exception as e:
        _LOGGER.error(f"Exception in pinata pin: {e}, pinata response: {res}")
        return None, None
>>>>>>> d36f6967
    if not pin:
        try:
            pinata.remove_pin_from_ipfs(last_file_hash)
            _LOGGER.debug(f"CID {last_file_hash} was unpinned from Pinata")
            hass.data[DOMAIN][PINATA] = PinataPy(
                hass.data[DOMAIN][CONF_PINATA_PUB], hass.data[DOMAIN][CONF_PINATA_SECRET]
            )
        except Exception as e:
            _LOGGER.warning(f"Exception in unpinning file from Pinata: {e}")
    return ipfs_hash, ipfs_file_size


@to_thread
def _add_to_custom_gateway(
    filename: str,
    url: str,
    port: int,
    pin: bool,
    seed: str = None,
    last_file_hash: tp.Optional[str] = None,
<<<<<<< HEAD
) -> tp.Tuple[tp.Optional[str], tp.Optional[int]]:
    """function sent file to provided custom IPFS gateway

    :param filename: file with data
    :param url: URL of IPFS public gateway
    :param port: port number of gateway
    :param pin: should unpin previous pin or not
    :param seed: seed of web3 account. Required if the gateway have web3 authorization
    :param last_file_hash: hash of file, which should be unpin(if needed)

    :return: IPFS hash of file and file size in IPFS
    """

=======
) -> tp.Tuple[tp.Optional[str], tp.Optional[str]]:
>>>>>>> d36f6967
    if "https://" in url:
        url = url[8:]
    if url[-1] == "/":
        url = url[:-1]
    _LOGGER.debug(f"Start adding {filename} to {url}, pin: {pin}, auth: {bool(seed)}")
    try:
        if seed is not None:
            usr, pwd = web_3_auth(seed)
<<<<<<< HEAD
            with ipfshttpclient2.connect(addr=f"/dns4/{url}/tcp/{port}/https", auth=(usr, pwd)) as client:
                result = client.add(filename)
                ipfs_hash: tp.Optional[str] = result["Hash"]
                ipfs_file_size: tp.Optional[int] = int(result["Size"])
                _LOGGER.debug(f"File {filename} was added to {url} with cid: {ipfs_hash}")
        else:
            with ipfshttpclient2.connect(addr=f"/dns4/{url}/tcp/{port}/https") as client:
                result = client.add(filename)
                ipfs_hash: tp.Optional[str] = result["Hash"]
                ipfs_file_size: tp.Optional[int] = int(result["Size"])
                _LOGGER.debug(f"File {filename} was added to {url} with cid: {ipfs_hash}")
=======
            with ipfshttpclient2.connect(
                addr=f"/dns4/{url}/tcp/{port}/https", auth=(usr, pwd)
            ) as client:
                result = client.add(filename)
                ipfs_hash: str = result["Hash"]
                ipfs_file_size: int = int(result["Size"])
                result = None
                _LOGGER.debug(
                    f"File {filename} was added to {url} with cid: {ipfs_hash}"
                )
        else:
            with ipfshttpclient2.connect(
                addr=f"/dns4/{url}/tcp/{port}/https"
            ) as client:
                result = client.add(filename)
                ipfs_hash: str = result["Hash"]
                ipfs_file_size: int = int(result["Size"])
                result = None
                _LOGGER.debug(
                    f"File {filename} was added to {url} with cid: {ipfs_hash}"
                )
>>>>>>> d36f6967
        if not pin:
            if seed is not None:
                usr, pwd = web_3_auth(seed)
                with ipfshttpclient2.connect(addr=f"/dns4/{url}/tcp/{port}/https", auth=(usr, pwd)) as client:
                    client.pin.rm(last_file_hash)
                    _LOGGER.debug(f"Hash {last_file_hash} was unpinned from {url}")
            else:
                with ipfshttpclient2.connect(addr=f"/dns4/{url}/tcp/{port}/https") as client:
                    client.pin.rm(last_file_hash)
                    _LOGGER.debug(f"Hash {last_file_hash} was unpinned from {url}")
    except Exception as e:
        _LOGGER.error(f"Exception in pinning to custom gateway: {e}")
<<<<<<< HEAD
        ipfs_hash = None
        ipfs_file_size = None
        return ipfs_hash, ipfs_file_size
    return ipfs_hash, ipfs_file_size


@to_thread
def _upload_to_crust(hass: HomeAssistant, ipfs_hash: str, file_size: int) -> tp.Optional[tp.Tuple[str, str]]:
    """Call extrinsic "Place an order" in Crust network
=======
        return None, None
    return ipfs_hash, ipfs_file_size


@to_thread
def _upload_to_crust(hass: HomeAssistant, ipfs_hash: str, file_size: int) -> tp.Optional[tp.Tuple[str, str]]:
    """
    Call extrinsic "Place an order" in Crust network

    @param hass: home Assistant instance
    @param ipfs_hash: IPFS hash of file, which you want to store
    @param file_size: size of file in IPFS in bytes
    @return: result of extrinsic
    """
    seed: str = hass.data[DOMAIN][CONF_ADMIN_SEED]
    mainnet = Mainnet(seed=seed, crypto_type=KeypairType.ED25519)
    try:
        # Check balance
        balance = mainnet.get_balance()
        _LOGGER.debug(f"Actual balance in crust network - {balance}")

        # Check price in Main net. Price in pCRUs
        price = mainnet.get_appx_store_price(file_size)
        _LOGGER.debug(f"approximate cost to store the file - {price}")

    except Exception as e:
        _LOGGER.debug(f"error while get account balance - {e}")
        return e

    if price >= balance:
        _LOGGER.warning(f"Not enough account balance to store the file")
        return None

    try:
        _LOGGER.debug(f"Start adding {ipfs_hash} to crust with size {file_size}")
        file_stored = mainnet.store_file(ipfs_hash, file_size)
        _LOGGER.debug(f"file stored in Crust. Extrinsic data is  {file_stored}")
    except Exception as e:
        _LOGGER.debug(f"error while uploading file to crust - {e}")
        return e
    return file_stored


async def add_telemetry_to_ipfs(hass: HomeAssistant, filename: str) -> tp.Optional[str]:
    pin = await check_if_need_pin_telemetry(filename)
    if not pin:
        last_file_name, last_file_hash = await get_last_file_hash(IPFS_TELEMETRY_PATH)
    else:
        last_file_hash = None
        last_file_name = None
    ipfs_hash, size = await add_to_ipfs(
        hass, filename, IPFS_TELEMETRY_PATH, pin, last_file_hash, last_file_name
    )
    await _upload_to_crust(hass, ipfs_hash, size)

    return ipfs_hash
>>>>>>> d36f6967

    :param hass: home Assistant instance
    :param ipfs_hash: IPFS hash of file, which you want to store
    :param file_size: size of file in IPFS in bytes

<<<<<<< HEAD
    :return: result of extrinsic
    """
=======
async def add_config_to_ipfs(hass: HomeAssistant, filename: str) -> tp.Optional[str]:
    last_file_name, last_file_hash = await get_last_file_hash(IPFS_CONFIG_PATH)
    new_hash = await get_hash(filename)
    if new_hash == last_file_hash:
        _LOGGER.debug(f"Last config hash and the current are the same: {last_file_hash}")
        return last_file_hash
    ipfs_hash, size = await add_to_ipfs(
        hass, filename, IPFS_CONFIG_PATH, False, last_file_hash, last_file_name
    )
    await _upload_to_crust(hass, ipfs_hash, size)

    return ipfs_hash
>>>>>>> d36f6967

    seed: str = hass.data[DOMAIN][CONF_ADMIN_SEED]
    mainnet = Mainnet(seed=seed, crypto_type=KeypairType.ED25519)
    try:
        # Check balance
        balance = mainnet.get_balance()
        _LOGGER.debug(f"Actual balance in crust network - {balance}")

<<<<<<< HEAD
        # Check price in Main net. Price in pCRUs
        price = mainnet.get_appx_store_price(file_size)
        _LOGGER.debug(f"approximate cost to store the file - {price}")

    except Exception as e:
        _LOGGER.debug(f"error while get account balance - {e}")
        return None
=======
async def add_backup_to_ipfs(hass: HomeAssistant, filename: str) -> tp.Optional[str]:
    last_file_name, last_file_hash = await get_last_file_hash(IPFS_BACKUP_PATH)
    new_hash = await get_hash(filename)
    if new_hash == last_file_hash:
        _LOGGER.debug(f"Last backup hash and the current are the same: {last_file_hash}")
        return last_file_hash
    ipfs_hash, size = await add_to_ipfs(
        hass, filename, IPFS_BACKUP_PATH, False, last_file_hash, last_file_name
    )
    await _upload_to_crust(hass, ipfs_hash, size)

    return ipfs_hash
>>>>>>> d36f6967

    if price >= balance:
        _LOGGER.warning(f"Not enough account balance to store the file in Crust Network")
        return None

    try:
        _LOGGER.debug(f"Start adding {ipfs_hash} to crust with size {file_size}")
        file_stored = mainnet.store_file(ipfs_hash, file_size)
        _LOGGER.debug(f"file stored in Crust. Extrinsic data is  {file_stored}")
    except Exception as e:
        _LOGGER.debug(f"error while uploading file to crust - {e}")
        return None
    return file_stored


async def _add_to_ipfs(
    hass: HomeAssistant,
    filename: str,
    path: str,
    pin: bool,
    last_file_hash: tp.Optional[str],
    last_file_name: tp.Optional[str],
) -> tp.Tuple[tp.Optional[str], tp.Optional[int]]:
    """Function uploads file to different IPFS gateways

    :param hass: Home Assistant instance
    :param filename: file with data
    :param path: local directory where to store file
    :param pin: should unpin previous pin or not
    :param last_file_hash: hash of file, which should be unpinned(if needed)
    :param last_file_name: name of file, which should be unpinned(if needed)

    :return: IPFS hash of file and file size in IPFS
    """

    pinata_ipfs_file_size, local_ipfs_file_size, custom_ipfs_file_size = 0, 0, 0

    if hass.data[DOMAIN][PINATA] is not None:
<<<<<<< HEAD
        pinata_hash, pinata_ipfs_file_size = await _add_to_pinata(
=======
        pinata_hash, pinata_ipfs_file_size = await add_to_pinata(
>>>>>>> d36f6967
            hass, filename, hass.data[DOMAIN][PINATA], pin, last_file_hash
        )
    else:
        pinata_hash = None
<<<<<<< HEAD
    local_hash, local_ipfs_file_size = await _add_to_local_node(filename, pin, path, last_file_name)
=======
    local_hash, local_ipfs_file_size = await add_to_local_node(
        filename, pin, path, last_file_name
    )
>>>>>>> d36f6967
    if CONF_IPFS_GATEWAY in hass.data[DOMAIN]:
        if hass.data[DOMAIN][CONF_IPFS_GATEWAY_AUTH]:
            seed = hass.data[DOMAIN][CONF_ADMIN_SEED]
        else:
            seed = None
<<<<<<< HEAD
        custom_hash, custom_ipfs_file_size = await _add_to_custom_gateway(
=======
        custom_hash, custom_ipfs_file_size = await add_to_custom_gateway(
>>>>>>> d36f6967
            filename,
            hass.data[DOMAIN][CONF_IPFS_GATEWAY],
            hass.data[DOMAIN][CONF_IPFS_GATEWAY_PORT],
            pin,
            seed,
            last_file_hash,
        )
    else:
        custom_hash = None

    if local_hash is not None:
        return local_hash, local_ipfs_file_size
    elif pinata_hash is not None:
        return pinata_hash, pinata_ipfs_file_size
    elif custom_hash is not None:
        return custom_hash, custom_ipfs_file_size
    else:
        return None, None


def _run_launch_command(hass: HomeAssistant, encrypted_command: str, sender_address: str) -> None:
    """Function to unwrap launch command and call Home Assistant service for device

    :param hass: Home Assistant instance
    :param encrypted_command: command from IPFS
    :param sender_address: launch's user address
    """

    try:
        if encrypted_command is None:
            _LOGGER.error(f"Can't get command")
            return
    except Exception as e:
        _LOGGER.error(f"Exception in get ipfs command: {e}")
        return None
    _LOGGER.debug(f"Got from launch: {encrypted_command}")
    if "platform" in encrypted_command:
        message = literal_eval(encrypted_command)
    else:
        kp_sender = Keypair(ss58_address=sender_address, crypto_type=KeypairType.ED25519)
        sub_admin_kp = Keypair.create_from_mnemonic(hass.data[DOMAIN][CONF_ADMIN_SEED], crypto_type=KeypairType.ED25519)
        try:
            decrypted = decrypt_message(encrypted_command, kp_sender.public_key, sub_admin_kp)
        except Exception as e:
            _LOGGER.error(f"Exception in decrypt command: {e}")
            return None
        decrypted = str(decrypted)[2:-1]
        _LOGGER.debug(f"Decrypted command: {decrypted}")
        message = literal_eval(decrypted)
    try:
        # domain="light", service="turn_on", service_data={"rgb_color": [30, 30, 230]}
        # target={"entity_id": "light.shapes_9275"}
        message_entity_id = message["params"]["entity_id"]
        params = message["params"].copy()
        del params["entity_id"]
        if params == {}:
            params = None
        hass.async_create_task(
            hass.services.async_call(
                domain=message["platform"],
                service=message["name"],
                service_data=params,
                target={"entity_id": message_entity_id},
            )
        )
    except Exception as e:
        _LOGGER.error(f"Exception in sending command: {e}")


async def _get_request(
    hass: HomeAssistant,
    websession: ClientSession,
    url: str,
    sender_address: str,
    launch: bool,
    telemetry: bool,
) -> bool:
    """provide get request to IPFS gateways.

    This function wraps to asyncio in get_ipfs_data() function.

    :param hass: Home Assistant instance
    :param websession: aiohttp Client Session
    :param url: URL with IPFS gateway + IPFS hash of file
    :param sender_address: sender's address, who sends launch command
    :param launch: bool value, that will get launch file
    :param telemetry: bool value, that will get telemetry file

    :return: True, if launch success
    """

    _LOGGER.debug(f"Request to {url}")
    try:
        resp = await websession.get(url)
    except Exception as e:
        _LOGGER.warning(f"Exception - {e} in request to {url}")
        return False
    _LOGGER.debug(f"Response from {url} is {resp.status}, telemetry: {telemetry}, launch: {launch}")
    if resp.status == 200:
        if hass.data[DOMAIN][HANDLE_LAUNCH]:
            hass.data[DOMAIN][HANDLE_LAUNCH] = False
            result = await resp.text()
            if launch:
                _LOGGER.debug(f"Result: {result}")
                _run_launch_command(hass, result, sender_address)
                return True
            elif telemetry:
                try:
                    _LOGGER.debug("Start getting info about telemetry")
                    sub_admin_kp = Keypair.create_from_mnemonic(
                        hass.data[DOMAIN][CONF_ADMIN_SEED],
                        crypto_type=KeypairType.ED25519,
                    )
                    decrypted = decrypt_message(result, sub_admin_kp.public_key, sub_admin_kp)
                    ##############################################
                    decrypted_str = decrypted.decode("utf-8")
                    decrypted_json = json.loads(decrypted_str)
                    _LOGGER.debug(f"Restored twin id is {decrypted_json['twin_id']}")
                    hass.data[DOMAIN][TWIN_ID] = decrypted_json["twin_id"]
                    return True
                except Exception as e:
                    _LOGGER.debug(f"Can't decrypt last telemetry: {e}")
                    return False
            else:
                backup_path = f"{os.path.expanduser('~')}/{DATA_BACKUP_ENCRYPTED_PATH}"
                with open(backup_path, "w") as f:
                    f.write(result)
                sub_admin_kp = Keypair.create_from_mnemonic(
                    hass.data[DOMAIN][CONF_ADMIN_SEED], crypto_type=KeypairType.ED25519
                )
                await unpack_backup(hass, Path(backup_path), sub_admin_kp)
                await restore_from_backup(hass, Path(hass.config.path()))
                return True
        else:
            return False
    else:
        return False<|MERGE_RESOLUTION|>--- conflicted
+++ resolved
@@ -20,18 +20,11 @@
 from ast import literal_eval
 from pathlib import Path
 import ipfshttpclient2
-<<<<<<< HEAD
 import typing as tp
 import asyncio
 import logging
 import json
 import os
-=======
-import io
-from datetime import datetime, timedelta
-from crustinterface import Mainnet
-
->>>>>>> d36f6967
 
 from .backup_control import restore_from_backup, unpack_backup, get_hash
 from .utils import decrypt_message, to_thread
@@ -58,11 +51,6 @@
     CONF_PINATA_PUB,
     IPFS_MAX_FILE_NUMBER,
 )
-<<<<<<< HEAD
-=======
-from .utils import decrypt_message, to_thread, get_hash
-from .backup_control import restore_from_backup, unpack_backup
->>>>>>> d36f6967
 
 _LOGGER = logging.getLogger(__name__)
 
@@ -85,7 +73,6 @@
     ipfs_hash, size = await _add_to_ipfs(hass, filename, IPFS_TELEMETRY_PATH, pin, last_file_hash, last_file_name)
     await _upload_to_crust(hass, ipfs_hash, size)
 
-<<<<<<< HEAD
     return ipfs_hash
 
 
@@ -96,10 +83,6 @@
     :param filename: file with configuration of Home Assistant dashboard and services
 
     :return: IPFS hash of file
-=======
-
-def delete_ipfs_telemetry_files():
->>>>>>> d36f6967
     """
 
     last_file_name, last_file_hash = await _get_last_file_hash(IPFS_CONFIG_PATH)
@@ -320,7 +303,6 @@
     pin: bool,
     path: str,
     last_file_name: tp.Optional[str] = None,
-<<<<<<< HEAD
 ) -> tp.Tuple[tp.Optional[str], tp.Optional[int]]:
     """function add file to local IPFS client
 
@@ -332,25 +314,13 @@
     :return: IPFS hash of file and file size in IPFS
     """
 
-=======
-) -> tp.Tuple[tp.Optional[str], tp.Optional[str]]:
->>>>>>> d36f6967
     try:
         _LOGGER.debug(f"Start adding {filename} to local node, pin: {pin}")
         with ipfshttpclient2.connect() as client:
             result = client.add(filename, pin=False)
-<<<<<<< HEAD
             ipfs_hash: tp.Optional[str] = result["Hash"]
             ipfs_file_size: tp.Optional[int] = int(result["Size"])
             _LOGGER.debug(f"File {filename} was added to local node with cid: {ipfs_hash}")
-=======
-            ipfs_hash: str = result["Hash"]
-            ipfs_file_size: int = int(result["Size"])
-            result = None
-            _LOGGER.debug(
-                f"File {filename} was added to local node with cid: {ipfs_hash}"
-            )
->>>>>>> d36f6967
             filename = filename.split("/")[-1]
             client.files.cp(f"/ipfs/{ipfs_hash}", f"{path}/{filename}")
             if not pin:
@@ -371,7 +341,6 @@
     pinata: PinataPy,
     pin: bool,
     last_file_hash: tp.Optional[str] = None,
-<<<<<<< HEAD
 ) -> tp.Tuple[tp.Optional[str], tp.Optional[int]]:
     """Add file to Pinata service
 
@@ -395,18 +364,6 @@
         ipfs_hash = None
         ipfs_file_size = None
         return ipfs_hash, ipfs_file_size
-=======
-) -> tp.Tuple[tp.Optional[str], tp.Optional[str]]:
-    _LOGGER.debug(f"Start adding {filename} to Pinata, pin: {pin}")
-    try:
-        res = pinata.pin_file_to_ipfs(filename)
-        ipfs_hash = res["IpfsHash"]
-        ipfs_file_size: int = int(res["PinSize"])
-        _LOGGER.debug(f"File {filename} was added to Pinata with cid: {ipfs_hash}")
-    except Exception as e:
-        _LOGGER.error(f"Exception in pinata pin: {e}, pinata response: {res}")
-        return None, None
->>>>>>> d36f6967
     if not pin:
         try:
             pinata.remove_pin_from_ipfs(last_file_hash)
@@ -427,7 +384,6 @@
     pin: bool,
     seed: str = None,
     last_file_hash: tp.Optional[str] = None,
-<<<<<<< HEAD
 ) -> tp.Tuple[tp.Optional[str], tp.Optional[int]]:
     """function sent file to provided custom IPFS gateway
 
@@ -441,9 +397,6 @@
     :return: IPFS hash of file and file size in IPFS
     """
 
-=======
-) -> tp.Tuple[tp.Optional[str], tp.Optional[str]]:
->>>>>>> d36f6967
     if "https://" in url:
         url = url[8:]
     if url[-1] == "/":
@@ -452,7 +405,6 @@
     try:
         if seed is not None:
             usr, pwd = web_3_auth(seed)
-<<<<<<< HEAD
             with ipfshttpclient2.connect(addr=f"/dns4/{url}/tcp/{port}/https", auth=(usr, pwd)) as client:
                 result = client.add(filename)
                 ipfs_hash: tp.Optional[str] = result["Hash"]
@@ -464,29 +416,6 @@
                 ipfs_hash: tp.Optional[str] = result["Hash"]
                 ipfs_file_size: tp.Optional[int] = int(result["Size"])
                 _LOGGER.debug(f"File {filename} was added to {url} with cid: {ipfs_hash}")
-=======
-            with ipfshttpclient2.connect(
-                addr=f"/dns4/{url}/tcp/{port}/https", auth=(usr, pwd)
-            ) as client:
-                result = client.add(filename)
-                ipfs_hash: str = result["Hash"]
-                ipfs_file_size: int = int(result["Size"])
-                result = None
-                _LOGGER.debug(
-                    f"File {filename} was added to {url} with cid: {ipfs_hash}"
-                )
-        else:
-            with ipfshttpclient2.connect(
-                addr=f"/dns4/{url}/tcp/{port}/https"
-            ) as client:
-                result = client.add(filename)
-                ipfs_hash: str = result["Hash"]
-                ipfs_file_size: int = int(result["Size"])
-                result = None
-                _LOGGER.debug(
-                    f"File {filename} was added to {url} with cid: {ipfs_hash}"
-                )
->>>>>>> d36f6967
         if not pin:
             if seed is not None:
                 usr, pwd = web_3_auth(seed)
@@ -499,7 +428,6 @@
                     _LOGGER.debug(f"Hash {last_file_hash} was unpinned from {url}")
     except Exception as e:
         _LOGGER.error(f"Exception in pinning to custom gateway: {e}")
-<<<<<<< HEAD
         ipfs_hash = None
         ipfs_file_size = None
         return ipfs_hash, ipfs_file_size
@@ -509,21 +437,14 @@
 @to_thread
 def _upload_to_crust(hass: HomeAssistant, ipfs_hash: str, file_size: int) -> tp.Optional[tp.Tuple[str, str]]:
     """Call extrinsic "Place an order" in Crust network
-=======
-        return None, None
-    return ipfs_hash, ipfs_file_size
-
-
-@to_thread
-def _upload_to_crust(hass: HomeAssistant, ipfs_hash: str, file_size: int) -> tp.Optional[tp.Tuple[str, str]]:
-    """
-    Call extrinsic "Place an order" in Crust network
-
-    @param hass: home Assistant instance
-    @param ipfs_hash: IPFS hash of file, which you want to store
-    @param file_size: size of file in IPFS in bytes
-    @return: result of extrinsic
-    """
+
+    :param hass: home Assistant instance
+    :param ipfs_hash: IPFS hash of file, which you want to store
+    :param file_size: size of file in IPFS in bytes
+
+    :return: result of extrinsic
+    """
+
     seed: str = hass.data[DOMAIN][CONF_ADMIN_SEED]
     mainnet = Mainnet(seed=seed, crypto_type=KeypairType.ED25519)
     try:
@@ -537,88 +458,7 @@
 
     except Exception as e:
         _LOGGER.debug(f"error while get account balance - {e}")
-        return e
-
-    if price >= balance:
-        _LOGGER.warning(f"Not enough account balance to store the file")
         return None
-
-    try:
-        _LOGGER.debug(f"Start adding {ipfs_hash} to crust with size {file_size}")
-        file_stored = mainnet.store_file(ipfs_hash, file_size)
-        _LOGGER.debug(f"file stored in Crust. Extrinsic data is  {file_stored}")
-    except Exception as e:
-        _LOGGER.debug(f"error while uploading file to crust - {e}")
-        return e
-    return file_stored
-
-
-async def add_telemetry_to_ipfs(hass: HomeAssistant, filename: str) -> tp.Optional[str]:
-    pin = await check_if_need_pin_telemetry(filename)
-    if not pin:
-        last_file_name, last_file_hash = await get_last_file_hash(IPFS_TELEMETRY_PATH)
-    else:
-        last_file_hash = None
-        last_file_name = None
-    ipfs_hash, size = await add_to_ipfs(
-        hass, filename, IPFS_TELEMETRY_PATH, pin, last_file_hash, last_file_name
-    )
-    await _upload_to_crust(hass, ipfs_hash, size)
-
-    return ipfs_hash
->>>>>>> d36f6967
-
-    :param hass: home Assistant instance
-    :param ipfs_hash: IPFS hash of file, which you want to store
-    :param file_size: size of file in IPFS in bytes
-
-<<<<<<< HEAD
-    :return: result of extrinsic
-    """
-=======
-async def add_config_to_ipfs(hass: HomeAssistant, filename: str) -> tp.Optional[str]:
-    last_file_name, last_file_hash = await get_last_file_hash(IPFS_CONFIG_PATH)
-    new_hash = await get_hash(filename)
-    if new_hash == last_file_hash:
-        _LOGGER.debug(f"Last config hash and the current are the same: {last_file_hash}")
-        return last_file_hash
-    ipfs_hash, size = await add_to_ipfs(
-        hass, filename, IPFS_CONFIG_PATH, False, last_file_hash, last_file_name
-    )
-    await _upload_to_crust(hass, ipfs_hash, size)
-
-    return ipfs_hash
->>>>>>> d36f6967
-
-    seed: str = hass.data[DOMAIN][CONF_ADMIN_SEED]
-    mainnet = Mainnet(seed=seed, crypto_type=KeypairType.ED25519)
-    try:
-        # Check balance
-        balance = mainnet.get_balance()
-        _LOGGER.debug(f"Actual balance in crust network - {balance}")
-
-<<<<<<< HEAD
-        # Check price in Main net. Price in pCRUs
-        price = mainnet.get_appx_store_price(file_size)
-        _LOGGER.debug(f"approximate cost to store the file - {price}")
-
-    except Exception as e:
-        _LOGGER.debug(f"error while get account balance - {e}")
-        return None
-=======
-async def add_backup_to_ipfs(hass: HomeAssistant, filename: str) -> tp.Optional[str]:
-    last_file_name, last_file_hash = await get_last_file_hash(IPFS_BACKUP_PATH)
-    new_hash = await get_hash(filename)
-    if new_hash == last_file_hash:
-        _LOGGER.debug(f"Last backup hash and the current are the same: {last_file_hash}")
-        return last_file_hash
-    ipfs_hash, size = await add_to_ipfs(
-        hass, filename, IPFS_BACKUP_PATH, False, last_file_hash, last_file_name
-    )
-    await _upload_to_crust(hass, ipfs_hash, size)
-
-    return ipfs_hash
->>>>>>> d36f6967
 
     if price >= balance:
         _LOGGER.warning(f"Not enough account balance to store the file in Crust Network")
@@ -657,32 +497,18 @@
     pinata_ipfs_file_size, local_ipfs_file_size, custom_ipfs_file_size = 0, 0, 0
 
     if hass.data[DOMAIN][PINATA] is not None:
-<<<<<<< HEAD
         pinata_hash, pinata_ipfs_file_size = await _add_to_pinata(
-=======
-        pinata_hash, pinata_ipfs_file_size = await add_to_pinata(
->>>>>>> d36f6967
             hass, filename, hass.data[DOMAIN][PINATA], pin, last_file_hash
         )
     else:
         pinata_hash = None
-<<<<<<< HEAD
     local_hash, local_ipfs_file_size = await _add_to_local_node(filename, pin, path, last_file_name)
-=======
-    local_hash, local_ipfs_file_size = await add_to_local_node(
-        filename, pin, path, last_file_name
-    )
->>>>>>> d36f6967
     if CONF_IPFS_GATEWAY in hass.data[DOMAIN]:
         if hass.data[DOMAIN][CONF_IPFS_GATEWAY_AUTH]:
             seed = hass.data[DOMAIN][CONF_ADMIN_SEED]
         else:
             seed = None
-<<<<<<< HEAD
         custom_hash, custom_ipfs_file_size = await _add_to_custom_gateway(
-=======
-        custom_hash, custom_ipfs_file_size = await add_to_custom_gateway(
->>>>>>> d36f6967
             filename,
             hass.data[DOMAIN][CONF_IPFS_GATEWAY],
             hass.data[DOMAIN][CONF_IPFS_GATEWAY_PORT],
@@ -701,7 +527,6 @@
         return custom_hash, custom_ipfs_file_size
     else:
         return None, None
-
 
 def _run_launch_command(hass: HomeAssistant, encrypted_command: str, sender_address: str) -> None:
     """Function to unwrap launch command and call Home Assistant service for device
